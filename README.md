--- conflicted
+++ resolved
@@ -1,24 +1,15 @@
 [![Build Status](https://travis-ci.com/dm4t2/vue-currency-input.svg?branch=master)](https://travis-ci.com/dm4t2/vue-currency-input)
 [![codecov](https://codecov.io/gh/dm4t2/vue-currency-input/branch/master/graph/badge.svg)](https://codecov.io/gh/dm4t2/vue-currency-input)
-[![Codacy Badge](https://api.codacy.com/project/badge/Grade/f094b44873724daf98afa67f8f68c456)](https://www.codacy.com/manual/dm4t2/vue-currency-input)
 [![npm version](https://badgen.net/npm/v/vue-currency-input?color=green)](https://www.npmjs.com/package/vue-currency-input)
 [![Bundlephobia](https://badgen.net/bundlephobia/minzip/vue-currency-input?color=green)](https://bundlephobia.com/result?p=vue-currency-input)
 [![License](https://badgen.net/github/license/dm4t2/vue-currency-input?color=green)](https://github.com/dm4t2/vue-currency-input/blob/master/LICENSE)
 
 # Vue Currency Input
-<<<<<<< HEAD
 Vue Currency Input allows an easy input of currency formatted numbers. Powered by the [Vue Composition API](https://v3.vuejs.org/guide/composition-api-introduction.html), it provides a Vue composable for decorating input components with currency format capabilities.
-=======
-
-The Vue Currency Input plugin allows an easy input of currency formatted numbers. It provides both a standalone
-component (`<currency-input>`) and a custom Vue directive (`v-currency`) for decorating existing input components with
-currency format capabilities.
->>>>>>> 2506d21a
 
 [![](docs/vue-currency-input.gif)](https://vue-currency-input-next.netlify.app/)
 
 ## Features
-<<<<<<< HEAD
 * Supports both Vue 2 and Vue 3
 * [Tiny bundle size](https://bundlephobia.com/result?p=vue-currency-input)
 * Format as you type
@@ -37,61 +28,5 @@
 
 ## Support me
 If you find my work helpful, or you want to support the development, star the repo or buy me a coffee:
-=======
-
-*   [Tiny bundle size](https://bundlephobia.com/result?p=vue-currency-input) and zero dependencies
-*   Format as you type
-*   Locale dependent, ISO-compliant currency formatting based on [Intl.NumberFormat](https://developer.mozilla.org/en-US/docs/Web/JavaScript/Reference/Global_Objects/NumberFormat)
-*   Distraction free (hides the formatting on focus for easier input)
-*   Allows handling values as integer numbers for full precision
-*   Auto decimal mode (automatically inserts the decimal symbol, using the last inputted digits as decimal digits)
-*   Built-in value range validation
-*   Works with input components of popular frameworks like [Vuetify](https://codesandbox.io/s/using-vue-currency-input-with-vuetify-kd7d1) or [Element](https://codesandbox.io/s/using-vue-currency-input-with-element-ui-z8gik)
-
-## Live Demo
-
-Check out the [playground](https://dm4t2.github.io/vue-currency-input/playground/) to see it in action.
-
-## Quick Start
-
-Install the npm package:
-
-``` bash
-npm install vue-currency-input 
-# OR 
-yarn add vue-currency-input
-```
-
-Add the Vue plugin in your `main.js`:
-
-``` js
-import Vue from 'vue'
-import VueCurrencyInput from 'vue-currency-input'
-
-Vue.use(VueCurrencyInput)
-```
-
-Use the `<currency-input`> component:
-
-``` vue
-<template>
-  <currency-input v-model="value" />
-</template>
-
-<script>
-export default {
-  data: () => ({ value: 1000 })
-}
-</script>
-```
-
-## Documentation
-
-Please refer to the [project home page](https://dm4t2.github.io/vue-currency-input) for a detailed documentation.
-
-## Support me
-
-If you find this plugin helpful or you want to support the development, buy me a coffee:
->>>>>>> 2506d21a
 
 [![ko-fi](https://www.ko-fi.com/img/githubbutton_sm.svg)](https://ko-fi.com/D1D6SXEA)