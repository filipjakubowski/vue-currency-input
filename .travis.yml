language: node_js
node_js:
  - "14"
install:
  - yarn install
  - yarn global add codecov
jobs:
  include:
    - stage: Unit Tests
      script: yarn test --coverage && codecov
    - stage: Lint
      script: yarn lint
    - stage: Deploy GitHub Pages
<<<<<<< HEAD
      script: yarn docs
=======
      before_install: cd docs
      install: yarn install
      script: yarn build
>>>>>>> 2506d21a
      deploy:
        on:
          branch: master
        provider: pages
        skip-cleanup: true
        local_dir: docs/.vitepress/dist
        github-token: $GITHUB_TOKEN
        repo: dm4t2/vue-currency-input
    - stage: Publish npm package
      script: yarn build
      deploy:
        edge: true
        on:
          branch: master
          tags: true
        provider: npm
        tag: next
        skip_cleanup: true
        email: dm4t2@outlook.com
        api_key:
          secure: MmWLoUUEtzy6p0zarAZmvpUOcBBFVz9CLqL5HJ+l/rQUCj3aCi6MWKA82OvKgmRh+SEAKr3vDFJVKYwGD+mHHylJe7XwNYCAM3Pxru+RIi2qjbdIU85U07iNsZxsoeSm19aVmu1aQUPMnVqwX5P0oonFi1AQi2ulj7Vt5f9T9owb+xVpNpHrMxAMc4qUZmnvLuEepyM2kPAYYHFA8KYkVcUkQxB8wn3yVUyKShWJkcTDoaS6GXzY3wAd29HEAtNMpsN7xbwCkrv7348qv3+tgV6LvPWYQTD/c/dnHcyR4omlj33cn/nVYHwEkfJOdtuFEjTAHkwaXeFOb7kl4UnXE+u+DjhH5n3Cguy/IIaREdDjW2OtJAe6gTK1nAo+u8yk+r7RxDqAfc/Y1bzBKnsNbVfK6R9lR3ufNqetDbL+lVZLP7WuCI5MwT0l/sl3G83JKIqfe54LI9E9VD2TY31HV18YHKlxDCy8rKxzke49sLhqxBRdkwOZGTmaFcGdtUMXVN/aL1EFjaO8w3hoy9b1h8FVKlW2f4gJ2uloPuXXgraSsZ2HboA3jHEWxjD0A3dNxmqNBIHIpmbmSaDvoj/ibPMrbh1FiJUxkYneGy1XLaXeSxVHs9tQkVxxZqHsEPyEich7vVdd/Bnh9pbJ//WIFKjZViQgh43aSHNY04d7cls=<|MERGE_RESOLUTION|>--- conflicted
+++ resolved
@@ -11,13 +11,7 @@
     - stage: Lint
       script: yarn lint
     - stage: Deploy GitHub Pages
-<<<<<<< HEAD
       script: yarn docs
-=======
-      before_install: cd docs
-      install: yarn install
-      script: yarn build
->>>>>>> 2506d21a
       deploy:
         on:
           branch: master
@@ -34,7 +28,6 @@
           branch: master
           tags: true
         provider: npm
-        tag: next
         skip_cleanup: true
         email: dm4t2@outlook.com
         api_key:
